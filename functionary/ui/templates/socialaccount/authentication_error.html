--- conflicted
+++ resolved
@@ -1,9 +1,5 @@
-<<<<<<< HEAD
 {% extends "base_bulma.html" %}
-=======
-{% extends "base.html" %}
 {% load social_helper %}
->>>>>>> 284d861e
 {% block title %}
     Third Party Login Failure
 {% endblock title %}
