{% extends "base_bulma.html" %}
{% load static %}
{% block content %}
    <nav class="breadcrumb has-arrow-separator mt-3" aria-label="breadcrumbs">
        <ul>
            <li>
                <a href="{% url 'ui:scheduledtask-list' %}">Schedules List</a>
            </li>
            <li class="is-active">
                <a href="#">{{ scheduledtask.name }}</a>
            </li>
        </ul>
    </nav>
    <div class="block mt-4">
        <h1 class="title is-1">
            <p>
                <i class="fa fa-clock"></i>
                <span>{{ scheduledtask.name }}</span>
<<<<<<< HEAD
=======
                <a href="{% url 'ui:scheduledtask-update' scheduledtask.id %}">
                    <button class="button is-small has-text-link is-white singletonActive">
                        <span class="fa fa-pencil-alt"></span>
                    </button>
                </a>
>>>>>>> 284d861e
            </p>
        </h1>
    </div>
    <div class="block has-addons">
        <div class="block">
            <label class="label" for="users">
                <i class="fa fa-user"></i>&nbsp;Creator:
            </label>
            <p class="ml-4">
                {{ scheduledtask.creator.first_name }} {{ scheduledtask.creator.last_name }} <span class="has-text-grey-light">({{ scheduledtask.creator.username }})</span>
                at {{ scheduledtask.created_at }}
            </p>
        </div>
        <div class="field">
            <label class="label" for="status">
                <i class="fa fa-heart-pulse"></i>&nbsp;Status:
            </label>
            <span class="ml-4">{{ scheduledtask.status }}</span>
        </div>
        {% if scheduledtask.description %}
            <div class="field">
                <label class="label" for="desc">Description:</label>
                <div class="ml-4">
                    <span id="desc">{{ scheduledtask.description }}</span>
                </div>
            </div>
        {% endif %}
        <div class="field">
            <label class="label" for="function">
                <i class="fa fa-cube"></i>&nbsp;Function:
            </label>
            <a href="{% url 'ui:function-detail' scheduledtask.function.id %}"><span class="ml-4">{{ scheduledtask.function.render_name }}</span></a>
        </div>
        <div class="field">
            <label class="label" for="crontab">
                <i class="fa fa-calendar"></i>&nbsp;Crontab:
            </label>
            <span class="ml-4">{{ scheduledtask.periodic_task.crontab }}</span>
        </div>
        <div class="field">
            <label class="label" for="params">
                <i class="fa fa-list"></i>&nbsp;Parameters:
            </label>
            <pre class="block ml-4 mr-4" id="params">{{ scheduledtask.parameters | pprint }}</pre>
        </div>
        <div class="field">
            <label class="label" for="params">
                <i class="fa fa-clock-rotate-left"></i>&nbsp;Recent History:
            </label>
            <div class="table-container ml-4">
                <table class="table is-hoverable">
                    <thead>
                        <tr>
                            <th>Ran at</th>
                            <th>Status</th>
                        </tr>
                    </thead>
                    <tbody>
                        {% for task in history %}
                            <tr>
                                <td>
                                    <a href="{% url 'ui:task-detail' task.id %}">{{ task.created_at }}</a>
                                </td>
                                <td>{{ task.status }}</td>
                            </tr>
                        {% endfor %}
                    </tbody>
                </table>
            </div>
        </div>
    </div>
{% endblock content %}<|MERGE_RESOLUTION|>--- conflicted
+++ resolved
@@ -16,14 +16,11 @@
             <p>
                 <i class="fa fa-clock"></i>
                 <span>{{ scheduledtask.name }}</span>
-<<<<<<< HEAD
-=======
                 <a href="{% url 'ui:scheduledtask-update' scheduledtask.id %}">
                     <button class="button is-small has-text-link is-white singletonActive">
                         <span class="fa fa-pencil-alt"></span>
                     </button>
                 </a>
->>>>>>> 284d861e
             </p>
         </h1>
     </div>
